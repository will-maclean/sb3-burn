--- conflicted
+++ resolved
@@ -1,8 +1,5 @@
-<<<<<<< HEAD
-=======
 use std::sync::{LazyLock, Mutex};
 
->>>>>>> 7c797736
 use burn::tensor::cast::ToElement;
 use burn::tensor::{backend::Backend, Distribution, Tensor};
 use dyn_clone::DynClone;
@@ -40,14 +37,7 @@
 
 impl From<usize> for Discrete {
     fn from(value: usize) -> Self {
-<<<<<<< HEAD
-        Self {
-            n: value,
-            rng: Rc::new(RefCell::new(StdRng::from_os_rng())),
-        }
-=======
         Self { n: value }
->>>>>>> 7c797736
     }
 }
 
@@ -57,17 +47,8 @@
     }
 
     fn sample(&mut self) -> usize {
-<<<<<<< HEAD
-        self.rng.borrow_mut().random_range(0..self.n)
-    }
-
-    fn seed(&mut self, seed: u64) {
-        let mut rng = self.rng.borrow_mut();
-        *rng = StdRng::seed_from_u64(seed);
-=======
         let mut rng = SHARED_RNG.lock().unwrap();
         rng.random_range(0..self.n)
->>>>>>> 7c797736
     }
 
     fn shape(&self) -> usize {
@@ -96,10 +77,6 @@
         Self {
             low: value.0,
             high: value.1,
-<<<<<<< HEAD
-            rng: Rc::new(RefCell::new(StdRng::from_os_rng())),
-=======
->>>>>>> 7c797736
         }
     }
 }
@@ -120,15 +97,7 @@
     fn sample(&mut self) -> Vec<f32> {
         let mut rng = SHARED_RNG.lock().unwrap();
         (0..self.low.len())
-<<<<<<< HEAD
-            .map(|_| {
-                let low_bound = self.low.iter().cloned().fold(f32::INFINITY, f32::min);
-                let high_bound = self.high.iter().cloned().fold(f32::NEG_INFINITY, f32::max);
-                self.rng.borrow_mut().random_range(low_bound..high_bound)
-            })
-=======
             .map(|i| rng.random_range(self.low[i]..=self.high[i]))
->>>>>>> 7c797736
             .collect()
     }
 
@@ -152,10 +121,6 @@
         Self {
             low: value.0,
             high: value.1,
-<<<<<<< HEAD
-            rng: Rc::new(RefCell::new(StdRng::from_os_rng())),
-=======
->>>>>>> 7c797736
         }
     }
 }
