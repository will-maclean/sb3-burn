<<<<<<< HEAD
use burn::tensor::{backend::Backend, Bool, Float, Shape, Tensor};
use rand::Rng;

use crate::common::to_tensor::ToTensorI;
=======
use burn::{
    module::{ModuleVisitor, Param},
    nn::Linear,
    tensor::{backend::Backend, Bool, ElementConversion, Float, Shape, Tensor},
};
use rand::Rng;

use crate::common::{spaces::seed_spaces_rng, to_tensor::ToTensorI};
>>>>>>> 7c797736

pub mod module_update;
pub mod modules;

const PI: f32 = 3.1415;

pub fn sb3_seed<B: Backend>(s: u64, device: &B::Device) {
    B::seed(device, s);
    seed_spaces_rng(s);
}

pub fn set_linear_bias<B: Backend>(linear: Linear<B>, val: f32) -> Linear<B> {
    let mut linear = linear;

    linear.bias = Some(Param::from_tensor(
        val * Tensor::ones_like(&linear.bias.unwrap().val()),
    ));

    linear
}

pub fn linear_decay(curr_frac: f32, start: f32, end: f32, end_frac: f32) -> f32 {
    if curr_frac > end_frac {
        end
    } else {
        start + curr_frac * (end - start) / end_frac
    }
}

pub fn mean(data: &[f32]) -> f32 {
    product(data) / (data.len() as f32)
}

pub fn product(data: &[f32]) -> f32 {
    data.iter().fold(0.0, |acc, x| acc + x)
}

pub fn generate_random_vector(lows: Vec<f32>, highs: Vec<f32>) -> Vec<f32> {
    if lows.len() != highs.len() {
        panic!("Vectors of lows and highs must have the same length");
    }

    let mut rng = rand::rng();
    let mut random_vector = Vec::with_capacity(lows.len());

    for (low, high) in lows.iter().zip(highs.iter()) {
        if low > high {
            panic!("Each low value must be less than or equal to its corresponding high value");
        }
        random_vector.push(rng.random_range(*low..=*high));
    }

    random_vector
}

pub fn vec_usize_to_one_hot<B: Backend>(
    data: Vec<usize>,
    classes: usize,
    device: &B::Device,
) -> Tensor<B, 2, Float> {
    if classes == 1 {
        // burn doesn't let us to one-hot encoding when
        // there's only one class (not sure why). We
        // can just manually make that one ourselves.
        Tensor::ones(Shape::new([data.len(), 1]), device)
    } else {
        data.to_tensor(device).one_hot::<2>(classes).float()
    }
}

pub fn angle_normalise(f: f32) -> f32 {
    (f + PI) % (2.0 * PI) - PI
}

pub fn disp_tensorf<B: Backend, const D: usize>(name: &str, t: &Tensor<B, D>) {
    println!("{name}. {t}\n");
}

pub fn disp_tensorb<B: Backend, const D: usize>(name: &str, t: &Tensor<B, D, Bool>) {
    println!("{name}. {t}\n");
}

// Summaries a whole module. Useful to tell if gradient updates are successful
#[derive(Clone, Default, Debug)]
pub struct ModuleParamSummary {
    mins: Vec<f32>,
    maxs: Vec<f32>,
    means: Vec<f32>,
}

impl ModuleParamSummary {
    pub fn print(&self) {
        let min = self
            .mins
            .iter()
            .reduce(|acc, x| if acc < x { acc } else { x })
            .unwrap();
        let max = self
            .mins
            .iter()
            .reduce(|acc, x| if acc > x { acc } else { x })
            .unwrap();

        // Yeah, yeah, not a real mean of all params in the model, I know.
        // Should still be useful for knowing if the model is changing
        let mean = self.means.iter().sum::<f32>() / self.means.len() as f32;

        println!("Module Summary: min={min}, mean={mean}, max={max}");
    }
}

impl<B: Backend> ModuleVisitor<B> for ModuleParamSummary {
    fn visit_float<const D: usize>(&mut self, param: &Param<Tensor<B, D>>) {
        let x = param.val().clone();
        self.mins.push(x.clone().min().into_scalar().elem());
        self.maxs.push(x.clone().max().into_scalar().elem());
        self.means.push(x.mean().into_scalar().elem());
    }
}

#[cfg(test)]
mod test {
    use assert_approx_eq::assert_approx_eq;

    use burn::{
        backend::{ndarray::NdArrayDevice, NdArray},
        tensor::{ElementConversion, Tensor},
    };

    use crate::common::utils::{generate_random_vector, linear_decay, mean, vec_usize_to_one_hot};

    #[test]
    fn test_mean() {
        let v = [0.0, 1.0, 2.0];

        assert_eq!(mean(&v), 1.0);

        let v = [];

        assert!(mean(&v).is_nan());
    }

    #[test]
    fn test_linear_decay() {
        assert_approx_eq!(linear_decay(0.0, 1.0, 0.01, 0.8), 1.0, 1e-3f32);
        assert_approx_eq!(linear_decay(0.8, 1.0, 0.01, 0.8), 0.01, 1e-3f32);
        assert_approx_eq!(linear_decay(1.0, 1.0, 0.01, 0.8), 0.01, 1e-3f32);
    }

    #[test]
    fn test_gen_rand_vec() {
        let sample = generate_random_vector(vec![0.0, 0.0, 0.0], vec![1.0, 1.0, 1.0]);

        for s in sample {
            assert!((s >= 0.0) & (s <= 1.0));
        }
    }

    #[should_panic]
    #[test]
    fn test_gen_rand_vec_bad() {
        generate_random_vector(vec![1.0], vec![0.0]);
    }

    #[test]
    fn test_usize_to_one_hot() {
        let ins = vec![0, 1, 2];
        let classes = 4;

        let t: Tensor<NdArray, 2> = vec_usize_to_one_hot(ins, classes, &NdArrayDevice::default());

        assert_eq!(t.shape().dims[0], 3);
        assert_eq!(t.shape().dims[1], 4);
    }

    #[test]
    fn test_sum_dim_shapes() {
        type B = NdArray;
        let d = NdArrayDevice::default();

        // original has shape [3, 1]
        let a: Tensor<B, 2> = Tensor::from_floats([[1], [2], [3]], &d);
        let b = a.clone().sum_dim(1);

        assert_eq!(a.clone().shape(), b.clone().shape());
        assert!(a.equal(b).all().into_scalar().elem::<bool>());
    }
}<|MERGE_RESOLUTION|>--- conflicted
+++ resolved
@@ -1,9 +1,3 @@
-<<<<<<< HEAD
-use burn::tensor::{backend::Backend, Bool, Float, Shape, Tensor};
-use rand::Rng;
-
-use crate::common::to_tensor::ToTensorI;
-=======
 use burn::{
     module::{ModuleVisitor, Param},
     nn::Linear,
@@ -12,7 +6,6 @@
 use rand::Rng;
 
 use crate::common::{spaces::seed_spaces_rng, to_tensor::ToTensorI};
->>>>>>> 7c797736
 
 pub mod module_update;
 pub mod modules;
