use std::path::PathBuf;

use burn::{
    backend::{libtorch::LibTorchDevice, Autodiff, LibTorch},
    grad_clipping::GradientClippingConfig,
    optim::AdamConfig,
};
use sb3_burn::{
    common::{
        algorithm::{OfflineAlgParams, OfflineTrainer},
        buffer::ReplayBuffer,
        eval::EvalConfig,
        logger::{CsvLogger, Logger},
        spaces::BoxSpace,
    },
    env::classic_control::pendulum::{make_pendulum, make_pendulum_eval},
    sac::{
        agent::{SACAgent, SACConfig},
        models::{PiModel, QModelSet},
    },
};

const N_CRITICS: usize = 2;

fn main() {
    // Using parameters from:
    // https://github.com/DLR-RM/rl-baselines3-zoo/blob/master/hyperparams/dqn.yml

    type TrainingBacked = Autodiff<LibTorch>;
<<<<<<< HEAD

    let train_device = LibTorchDevice::default();
=======
    let train_device = LibTorchDevice::Cuda(0);
>>>>>>> 7c797736

    let env = make_pendulum(None);

    let config_optimizer =
        AdamConfig::new().with_grad_clipping(Some(GradientClippingConfig::Norm(10.0)));

    let pi_optim = config_optimizer.init();

    let qs: QModelSet<TrainingBacked> = QModelSet::new(
        env.observation_space().shape().len(),
        env.action_space().shape().len(),
        256,
        &train_device,
        N_CRITICS,
    );

    let q_optim = config_optimizer.init();

    let pi = PiModel::new(
        env.observation_space().shape().len(),
        env.action_space().shape().len(),
        256,
        &train_device,
    );

    let offline_params = OfflineAlgParams::new()
        .with_batch_size(1000)
        .with_memory_size(200_000)
        .with_gamma(0.99)
        .with_n_steps(30_000)
        .with_warmup_steps(10_000)
        .with_lr(1e-3)
        .with_profile_timers(true)
        .with_profile_log_every_steps(250)
        .with_eval_at_start_of_training(true)
        .with_eval_at_end_of_training(true)
        .with_evaluate_during_training(true)
        .with_evaluate_every_steps(2_000);

    let sac_config = SACConfig::new()
        .with_ent_lr(3e-4)
        .with_critic_tau(0.005)
        .with_update_every(1)
        .with_trainable_ent_coef(false)
        .with_target_entropy(None)
        .with_ent_coef(Some(0.2));

    let agent = SACAgent::new(
        sac_config,
        pi,
        qs.clone(),
        qs,
        pi_optim,
        q_optim,
        Box::new(BoxSpace::from((
            [-1.0, -1.0, -1.0].to_vec(),
            [1.0, 1.0, 1.0].to_vec(),
        ))),
        Box::new(BoxSpace::from(([-1.0].to_vec(), [1.0].to_vec()))),
    );

    let buffer = ReplayBuffer::new(offline_params.memory_size);

    let logger = CsvLogger::new(
        PathBuf::from("logs/sac_pendulum/log_sac_pendulum.csv"),
        false,
        true,
    );

    match logger.check_can_log(false) {
        Ok(_) => {}
        Err(err) => panic!("Error setting up logger: {err}"),
    }

<<<<<<< HEAD
    let mut trainer: OfflineTrainer<_, Adam, _, _, _> = OfflineTrainer::new(
=======
    let mut trainer: OfflineTrainer<_, _, _, _> = OfflineTrainer::new(
>>>>>>> 7c797736
        offline_params,
        env,
        make_pendulum_eval(None),
        agent,
        buffer,
        Box::new(logger),
        None,
        EvalConfig::new().with_n_eval_episodes(100),
        &train_device,
    );

    trainer.train();
}<|MERGE_RESOLUTION|>--- conflicted
+++ resolved
@@ -27,12 +27,7 @@
     // https://github.com/DLR-RM/rl-baselines3-zoo/blob/master/hyperparams/dqn.yml
 
     type TrainingBacked = Autodiff<LibTorch>;
-<<<<<<< HEAD
-
-    let train_device = LibTorchDevice::default();
-=======
     let train_device = LibTorchDevice::Cuda(0);
->>>>>>> 7c797736
 
     let env = make_pendulum(None);
 
@@ -107,11 +102,7 @@
         Err(err) => panic!("Error setting up logger: {err}"),
     }
 
-<<<<<<< HEAD
-    let mut trainer: OfflineTrainer<_, Adam, _, _, _> = OfflineTrainer::new(
-=======
     let mut trainer: OfflineTrainer<_, _, _, _> = OfflineTrainer::new(
->>>>>>> 7c797736
         offline_params,
         env,
         make_pendulum_eval(None),
